{
	"'s', 'm', 'h', 'd', 'w' or '-1' for no expiration.": "'s', 'm', 'h', 'd', 'w' 或 '-1' 表示無期限。",
	"(Beta)": "(測試版)",
	"(e.g. `sh webui.sh --api`)": "(例如 `sh webui.sh --api`)",
	"(latest)": "(最新版)",
	"{{modelName}} is thinking...": "{{modelName}} 正在思考...",
	"{{user}}'s Chats": "",
	"{{webUIName}} Backend Required": "需要 {{webUIName}} 後台",
	"a user": "使用者",
	"About": "關於",
	"Account": "帳號",
	"Accurate information": "",
	"Add a model": "新增模型",
	"Add a model tag name": "新增模型標籤",
	"Add a short description about what this modelfile does": "為這個 Modelfile 添加一段簡短的描述",
	"Add a short title for this prompt": "為這個提示詞添加一個簡短的標題",
	"Add a tag": "新增標籤",
	"Add custom prompt": "",
	"Add Docs": "新增文件",
	"Add Files": "新增檔案",
	"Add message": "新增訊息",
	"Add Model": "",
	"Add Tags": "新增標籤",
	"Add User": "",
	"Adjusting these settings will apply changes universally to all users.": "調整這些設定將對所有使用者進行更改。",
	"admin": "管理員",
	"Admin Panel": "管理員控制台",
	"Admin Settings": "管理設定",
	"Advanced Parameters": "進階參數",
	"all": "所有",
	"All Users": "所有使用者",
	"Allow": "允許",
	"Allow Chat Deletion": "允許刪除聊天紀錄",
	"alphanumeric characters and hyphens": "英文字母、數字（0~9）和連字符（-）",
	"Already have an account?": "已經有帳號了嗎？",
	"an assistant": "助手",
	"and": "和",
	"and create a new shared link.": "",
	"API Base URL": "API 基本 URL",
	"API Key": "API 金鑰",
	"API Key created.": "",
	"API keys": "",
	"API RPM": "API RPM",
	"Archive": "",
	"Archived Chats": "聊天記錄存檔",
	"are allowed - Activate this command by typing": "是允許的 - 透過輸入",
	"Are you sure?": "你確定嗎？",
	"Attach file": "",
	"Attention to detail": "",
	"Audio": "音訊",
	"Auto-playback response": "自動播放回答",
	"Auto-send input after 3 sec.": "3 秒後自動傳送輸入內容",
	"AUTOMATIC1111 Base URL": "AUTOMATIC1111 基本 URL",
	"AUTOMATIC1111 Base URL is required.": "需要 AUTOMATIC1111 基本 URL",
	"available!": "可以使用！",
	"Back": "返回",
	"Bad Response": "",
	"before": "",
	"Being lazy": "",
	"Builder Mode": "建構模式",
	"Bypass SSL verification for Websites": "",
	"Cancel": "取消",
	"Categories": "分類",
	"Change Password": "修改密碼",
	"Chat": "聊天",
	"Chat History": "聊天紀錄功能",
	"Chat History is off for this browser.": "此瀏覽器已關閉聊天紀錄功能。",
	"Chats": "聊天",
	"Check Again": "重新檢查",
	"Check for updates": "檢查更新",
	"Checking for updates...": "正在檢查更新...",
	"Choose a model before saving...": "儲存前選擇一個模型...",
	"Chunk Overlap": "Chunk Overlap",
	"Chunk Params": "Chunk 參數",
	"Chunk Size": "Chunk 大小",
	"Citation": "",
	"Click here for help.": "點擊這裡尋找幫助。",
	"Click here to": "",
	"Click here to check other modelfiles.": "點擊這裡檢查其他 Modelfiles。",
	"Click here to select": "點擊這裡選擇",
	"Click here to select a csv file.": "",
	"Click here to select documents.": "點擊這裡選擇文件。",
	"click here.": "點擊這裡。",
	"Click on the user role button to change a user's role.": "點擊使用者 Role 按鈕以更改使用者的 Role。",
	"Close": "關閉",
	"Collection": "收藏",
	"ComfyUI": "",
	"ComfyUI Base URL": "",
	"ComfyUI Base URL is required.": "",
	"Command": "命令",
	"Confirm Password": "確認密碼",
	"Connections": "連線",
	"Content": "內容",
	"Context Length": "上下文長度",
	"Continue Response": "",
	"Conversation Mode": "對話模式",
	"Copied shared chat URL to clipboard!": "",
	"Copy": "",
	"Copy last code block": "複製最後一個程式碼區塊",
	"Copy last response": "複製最後一個回答",
	"Copy Link": "",
	"Copying to clipboard was successful!": "成功複製到剪貼簿！",
	"Create a concise, 3-5 word phrase as a header for the following query, strictly adhering to the 3-5 word limit and avoiding the use of the word 'title':": "為以下的查詢建立一個簡潔、3-5 個詞的短語作為標題，嚴格遵守 3-5 個詞的限制，避免使用「標題」這個詞：",
	"Create a modelfile": "建立 Modelfile",
	"Create Account": "建立帳號",
	"Create new key": "",
	"Create new secret key": "",
	"Created at": "建立於",
	"Created At": "",
	"Current Model": "目前模型",
	"Current Password": "目前密碼",
	"Custom": "自訂",
	"Customize Ollama models for a specific purpose": "定制特定用途的 Ollama 模型",
	"Dark": "暗色",
	"Dashboard": "",
	"Database": "資料庫",
	"DD/MM/YYYY HH:mm": "DD/MM/YYYY HH:mm",
	"Default": "預設",
	"Default (Automatic1111)": "預設（Automatic1111）",
	"Default (SentenceTransformers)": "",
	"Default (Web API)": "預設（Web API）",
	"Default model updated": "預設模型已更新",
	"Default Prompt Suggestions": "預設提示詞建議",
	"Default User Role": "預設用戶 Role",
	"delete": "刪除",
	"Delete": "",
	"Delete a model": "刪除一個模型",
	"Delete chat": "刪除聊天紀錄",
	"Delete Chat": "",
	"Delete Chats": "刪除聊天紀錄",
	"delete this link": "",
	"Delete User": "",
	"Deleted {{deleteModelTag}}": "已刪除 {{deleteModelTag}}",
	"Deleted {{tagName}}": "",
	"Description": "描述",
	"Didn't fully follow instructions": "",
	"Disabled": "已停用",
	"Discover a modelfile": "發現新 Modelfile",
	"Discover a prompt": "發現新提示詞",
	"Discover, download, and explore custom prompts": "發現、下載並探索他人設置的提示詞",
	"Discover, download, and explore model presets": "發現、下載並探索他人設置的模型",
	"Display the username instead of You in the Chat": "在聊天中顯示使用者名稱而不是「你」",
	"Document": "文件",
	"Document Settings": "文件設定",
	"Documents": "文件",
	"does not make any external connections, and your data stays securely on your locally hosted server.": "不會與外部溝通，你的數據會安全地留在你的本機伺服器上。",
	"Don't Allow": "不允許",
	"Don't have an account?": "還沒有註冊帳號？",
	"Don't like the style": "",
	"Download": "",
	"Download Database": "下載資料庫",
	"Drop any files here to add to the conversation": "拖拽文件到此處以新增至對話",
	"e.g. '30s','10m'. Valid time units are 's', 'm', 'h'.": "例如 '30s', '10m'。有效的時間單位為 's', 'm', 'h'。",
	"Edit": "",
	"Edit Doc": "編輯文件",
	"Edit User": "編輯使用者",
	"Email": "電子郵件",
	"Embedding Model": "",
	"Embedding Model Engine": "",
	"Embedding model set to \"{{embedding_model}}\"": "",
	"Enable Chat History": "啟用聊天歷史",
	"Enable New Sign Ups": "允許註冊新帳號",
	"Enabled": "已啟用",
	"Ensure your CSV file includes 4 columns in this order: Name, Email, Password, Role.": "",
	"Enter {{role}} message here": "在這裡輸入 {{role}} 訊息",
	"Enter Chunk Overlap": "輸入 Chunk Overlap",
	"Enter Chunk Size": "輸入 Chunk 大小",
	"Enter Image Size (e.g. 512x512)": "輸入圖片大小（例如 512x512）",
	"Enter LiteLLM API Base URL (litellm_params.api_base)": "輸入 LiteLLM API 基本 URL（litellm_params.api_base）",
	"Enter LiteLLM API Key (litellm_params.api_key)": "輸入 LiteLLM API 金鑰（litellm_params.api_key）",
	"Enter LiteLLM API RPM (litellm_params.rpm)": "輸入 LiteLLM API RPM（litellm_params.rpm）",
	"Enter LiteLLM Model (litellm_params.model)": "輸入 LiteLLM 模型（litellm_params.model）",
	"Enter Max Tokens (litellm_params.max_tokens)": "輸入最大 Token 數（litellm_params.max_tokens）",
	"Enter model tag (e.g. {{modelTag}})": "輸入模型標籤（例如 {{modelTag}}）",
	"Enter Number of Steps (e.g. 50)": "輸入步數（例如 50）",
	"Enter Score": "",
	"Enter stop sequence": "輸入停止序列",
	"Enter Top K": "輸入 Top K",
	"Enter URL (e.g. http://127.0.0.1:7860/)": "輸入 URL（例如 http://127.0.0.1:7860/）",
	"Enter URL (e.g. http://localhost:11434)": "",
	"Enter Your Email": "輸入你的電子郵件",
	"Enter Your Full Name": "輸入你的全名",
	"Enter Your Password": "輸入你的密碼",
	"Enter Your Role": "",
	"Experimental": "實驗功能",
	"Export All Chats (All Users)": "匯出所有聊天紀錄（所有使用者）",
	"Export Chats": "匯出聊天紀錄",
	"Export Documents Mapping": "匯出文件映射",
	"Export Modelfiles": "匯出 Modelfiles",
	"Export Prompts": "匯出提示詞",
	"Failed to create API Key.": "",
	"Failed to read clipboard contents": "無法讀取剪貼簿內容",
	"Feel free to add specific details": "",
	"File Mode": "檔案模式",
	"File not found.": "找不到檔案。",
	"Fingerprint spoofing detected: Unable to use initials as avatar. Defaulting to default profile image.": "",
	"Fluidly stream large external response chunks": "流暢地傳輸大型外部響應區塊",
	"Focus chat input": "聚焦聊天輸入框",
	"Followed instructions perfectly": "",
	"Format your variables using square brackets like this:": "像這樣使用方括號來格式化你的變數：",
	"From (Base Model)": "來自（基礎模型）",
	"Full Screen Mode": "全螢幕模式",
	"General": "常用",
	"General Settings": "常用設定",
	"Generation Info": "",
	"Good Response": "",
	"has no conversations.": "",
	"Hello, {{name}}": "你好，{{name}}",
	"Hide": "隱藏",
	"Hide Additional Params": "隱藏額外參數",
	"How can I help you today?": "今天能為你做什麼？",
	"Hybrid Search": "",
	"Image Generation (Experimental)": "圖像生成（實驗功能）",
	"Image Generation Engine": "圖像生成引擎",
	"Image Settings": "圖片設定",
	"Images": "圖片",
	"Import Chats": "匯入聊天紀錄",
	"Import Documents Mapping": "匯入文件映射",
	"Import Modelfiles": "匯入 Modelfiles",
	"Import Prompts": "匯入提示詞",
	"Include `--api` flag when running stable-diffusion-webui": "在運行 stable-diffusion-webui 時加上 `--api` 標誌",
	"Input commands": "",
	"Interface": "介面",
	"join our Discord for help.": "加入我們的 Discord 尋找幫助。",
	"JSON": "JSON",
	"JWT Expiration": "JWT 過期時間",
	"JWT Token": "JWT Token",
	"Keep Alive": "保持活躍",
	"Keyboard shortcuts": "鍵盤快速鍵",
	"Language": "語言",
	"Last Active": "",
	"Light": "亮色",
	"Listening...": "正在聽取...",
	"LLMs can make mistakes. Verify important information.": "LLM 可能會產生錯誤。請驗證重要資訊。",
	"Made by OpenWebUI Community": "由 OpenWebUI 社區製作",
	"Make sure to enclose them with": "請確保變數有被以下符號框住：",
	"Manage LiteLLM Models": "管理 LiteLLM 模型",
	"Manage Models": "管理模組",
	"Manage Ollama Models": "管理 Ollama 模型",
	"Max Tokens": "最大 Token 數",
	"Maximum of 3 models can be downloaded simultaneously. Please try again later.": "最多可以同時下載 3 個模型。請稍後再試。",
	"Messages you send after creating your link won't be shared. Users with the URL will beable to view the shared chat.": "",
	"Minimum Score": "",
	"Mirostat": "Mirostat",
	"Mirostat Eta": "Mirostat Eta",
	"Mirostat Tau": "Mirostat Tau",
	"MMMM DD, YYYY": "MMMM DD, YYYY",
	"MMMM DD, YYYY HH:mm": "",
	"Model '{{modelName}}' has been successfully downloaded.": "'{{modelName}}' 模型已成功下載。",
	"Model '{{modelTag}}' is already in queue for downloading.": "'{{modelTag}}' 模型已經在下載佇列中。",
	"Model {{modelId}} not found": "找不到 {{modelId}} 模型",
	"Model {{modelName}} already exists.": "模型 {{modelName}} 已存在。",
	"Model filesystem path detected. Model shortname is required for update, cannot continue.": "",
	"Model Name": "模型名稱",
	"Model not selected": "未選擇模型",
	"Model Tag Name": "模型標籤",
	"Model Whitelisting": "白名單模型",
	"Model(s) Whitelisted": "模型已加入白名單",
	"Modelfile": "Modelfile",
	"Modelfile Advanced Settings": "Modelfile 進階設定",
	"Modelfile Content": "Modelfile 內容",
	"Modelfiles": "Modelfiles",
	"Models": "模型",
	"More": "",
	"My Documents": "我的文件",
	"My Modelfiles": "我的 Modelfiles",
	"My Prompts": "我的提示詞",
	"Name": "名稱",
	"Name Tag": "名稱標籤",
	"Name your modelfile": "命名你的 Modelfile",
	"New Chat": "新增聊天",
	"New Password": "新密碼",
	"No results found": "",
	"No source available": "",
	"Not factually correct": "",
	"Not sure what to add?": "不確定要新增什麼嗎？",
	"Not sure what to write? Switch to": "不確定要寫什麼？切換到",
	"Note: If you set a minimum score, the search will only return documents with a score greater than or equal to the minimum score.": "",
	"Notifications": "桌面通知",
	"Off": "關閉",
	"Okay, Let's Go!": "好的，啟動吧！",
	"OLED Dark": "",
	"Ollama": "",
	"Ollama Base URL": "Ollama 基本 URL",
	"Ollama Version": "Ollama 版本",
	"On": "開啟",
	"Only": "僅有",
	"Only alphanumeric characters and hyphens are allowed in the command string.": "命令字串中只能包含英文字母、數字（0~9）和連字符（-）。",
	"Oops! Hold tight! Your files are still in the processing oven. We're cooking them up to perfection. Please be patient and we'll let you know once they're ready.": "哎呀！請稍等！你的文件還在處理中。我們正最佳化文件，請耐心等待，一旦準備好，我們會通知你。",
	"Oops! Looks like the URL is invalid. Please double-check and try again.": "哎呀！看起來 URL 無效。請仔細檢查後再試一次。",
	"Oops! You're using an unsupported method (frontend only). Please serve the WebUI from the backend.": "哎呀！你正在使用不支援的方法（僅有前台）。請從後台提供 WebUI。",
	"Open": "開啟",
	"Open AI": "Open AI",
	"Open AI (Dall-E)": "Open AI (Dall-E)",
	"Open new chat": "開啟新聊天",
	"OpenAI": "",
	"OpenAI API": "OpenAI API",
	"OpenAI API Config": "",
	"OpenAI API Key is required.": "需要 OpenAI API 金鑰。",
	"OpenAI URL/Key required.": "",
	"or": "或",
	"Other": "",
	"Overview": "",
	"Parameters": "參數",
	"Password": "密碼",
	"PDF document (.pdf)": "",
	"PDF Extract Images (OCR)": "PDF 圖像擷取（OCR 光學文字辨識）",
	"pending": "待審查",
	"Permission denied when accessing microphone: {{error}}": "存取麥克風時被拒絕權限：{{error}}",
	"Plain text (.txt)": "",
	"Playground": "AI 對話遊樂場",
	"Positive attitude": "",
	"Profile Image": "",
	"Prompt (e.g. Tell me a fun fact about the Roman Empire)": "",
	"Prompt Content": "提示詞內容",
	"Prompt suggestions": "提示詞建議",
	"Prompts": "提示詞",
	"Pull \"{{searchValue}}\" from Ollama.com": "",
	"Pull a model from Ollama.com": "從 Ollama.com 下載模型",
	"Pull Progress": "下載進度",
	"Query Params": "查詢參數",
	"RAG Template": "RAG 範例",
	"Raw Format": "原始格式",
	"Read Aloud": "",
	"Record voice": "錄音",
	"Redirecting you to OpenWebUI Community": "將你重新導向到 OpenWebUI 社群",
	"Refused when it shouldn't have": "",
	"Regenerate": "",
	"Release Notes": "發布說明",
	"Remove": "",
	"Remove Model": "",
	"Rename": "",
	"Repeat Last N": "重複最後 N 次",
	"Repeat Penalty": "重複懲罰",
	"Request Mode": "請求模式",
	"Reranking Model": "",
	"Reranking model disabled": "",
	"Reranking model set to \"{{reranking_model}}\"": "",
	"Reset Vector Storage": "重置向量儲存空間",
	"Response AutoCopy to Clipboard": "自動複製回答到剪貼簿",
	"Retrieval Augmented Generation Settings": "",
	"Role": "Role",
	"Rosé Pine": "玫瑰松",
	"Rosé Pine Dawn": "黎明玫瑰松",
	"Save": "儲存",
	"Save & Create": "儲存並建立",
	"Save & Submit": "儲存並送出",
	"Save & Update": "儲存並更新",
	"Saving chat logs directly to your browser's storage is no longer supported. Please take a moment to download and delete your chat logs by clicking the button below. Don't worry, you can easily re-import your chat logs to the backend through": "現已不支援將聊天紀錄儲存到瀏覽器儲存空間中。請點擊下面的按鈕下載並刪除你的聊天記錄。別擔心，你可以通過以下方式輕鬆地重新匯入你的聊天記錄到後台",
	"Scan": "掃描",
	"Scan complete!": "掃描完成！",
	"Scan for documents from {{path}}": "從 {{path}} 掃描文件",
	"Search": "搜尋",
	"Search a model": "",
	"Search Documents": "搜尋文件",
	"Search Prompts": "搜尋提示詞",
	"See readme.md for instructions": "查看 readme.md 獲取指南",
	"See what's new": "查看最新內容",
	"Seed": "種子",
	"Select a mode": "選擇模式",
	"Select a model": "選擇一個模型",
	"Select an Ollama instance": "選擇 Ollama 實例",
	"Select model": "",
	"Send a Message": "傳送訊息",
	"Send message": "傳送訊息",
	"Server connection verified": "已驗證伺服器連線",
	"Set as default": "設為預設",
	"Set Default Model": "設定預設模型",
	"Set embedding model (e.g. {{model}})": "",
	"Set Image Size": "設定圖片大小",
	"Set reranking model (e.g. {{model}})": "",
	"Set Steps": "設定步數",
	"Set Title Auto-Generation Model": "設定自動生成標題用模型",
	"Set Voice": "設定語音",
	"Settings": "設定",
	"Settings saved successfully!": "成功儲存設定",
	"Share": "",
	"Share Chat": "",
	"Share to OpenWebUI Community": "分享到 OpenWebUI 社群",
	"short-summary": "簡短摘要",
	"Show": "顯示",
	"Show Additional Params": "顯示額外參數",
	"Show shortcuts": "顯示快速鍵",
	"Showcased creativity": "",
	"sidebar": "側邊欄",
	"Sign in": "登入",
	"Sign Out": "登出",
	"Sign up": "註冊",
	"Signing in": "",
<<<<<<< HEAD
	"Speech recognition error: {{error}}": "語音識別錯誤：{{error}}",
=======
	"Source": "",
	"Speech recognition error: {{error}}": "語音識別錯誤: {{error}}",
>>>>>>> 876853f2
	"Speech-to-Text Engine": "語音轉文字引擎",
	"SpeechRecognition API is not supported in this browser.": "此瀏覽器不支持 SpeechRecognition API。",
	"Stop Sequence": "停止序列",
	"STT Settings": "語音轉文字設定",
	"Submit": "提交",
	"Subtitle (e.g. about the Roman Empire)": "",
	"Success": "成功",
	"Successfully updated.": "更新成功。",
	"Sync All": "全部同步",
	"System": "系統",
	"System Prompt": "系統提示詞",
	"Tags": "標籤",
	"Tell us more:": "",
	"Temperature": "溫度",
	"Template": "模板",
	"Text Completion": "文本補全（Text Completion）",
	"Text-to-Speech Engine": "文字轉語音引擎",
	"Tfs Z": "Tfs Z",
	"Thanks for your feedback!": "",
	"The score should be a value between 0.0 (0%) and 1.0 (100%).": "",
	"Theme": "主題",
	"This ensures that your valuable conversations are securely saved to your backend database. Thank you!": "這確保你寶貴的對話安全地儲存到你的後台資料庫。謝謝！",
	"This setting does not sync across browsers or devices.": "此設定不會在瀏覽器或裝置間同步。",
	"Thorough explanation": "",
	"Tip: Update multiple variable slots consecutively by pressing the tab key in the chat input after each replacement.": "提示：透過在每次替換後在聊天輸入框中按 Tab 鍵連續更新多個變數。",
	"Title": "標題",
	"Title (e.g. Tell me a fun fact)": "",
	"Title Auto-Generation": "自動生成標題",
	"Title Generation Prompt": "自動生成標題的提示詞",
	"to": "到",
	"To access the available model names for downloading,": "若想查看可供下載的模型名稱，",
	"To access the GGUF models available for downloading,": "若想查看可供下載的 GGUF 模型名稱，",
	"to chat input.": "到聊天輸入框來啟動此命令。",
	"Toggle settings": "切換設定",
	"Toggle sidebar": "切換側邊欄",
	"Top K": "Top K",
	"Top P": "Top P",
	"Trouble accessing Ollama?": "存取 Ollama 時遇到問題？",
	"TTS Settings": "文字轉語音設定",
	"Type Hugging Face Resolve (Download) URL": "輸入 Hugging Face 解析後的（下載）URL",
	"Uh-oh! There was an issue connecting to {{provider}}.": "哎呀！連線到 {{provider}} 時出現問題。",
	"Unknown File Type '{{file_type}}', but accepting and treating as plain text": "未知的文件類型 '{{file_type}}'，但接受並視為純文字",
	"Update and Copy Link": "",
	"Update password": "更新密碼",
	"Upload a GGUF model": "上傳一個 GGUF 模型",
	"Upload files": "上傳文件",
	"Upload Progress": "上傳進度",
	"URL Mode": "URL 模式",
	"Use '#' in the prompt input to load and select your documents.": "在輸入框中輸入 '#' 以載入並選擇你的文件。",
	"Use Gravatar": "使用 Gravatar",
	"Use Initials": "",
	"user": "使用者",
	"User Permissions": "使用者權限",
	"Users": "使用者",
	"Utilize": "使用",
	"Valid time units:": "有效時間單位：",
	"variable": "變數",
	"variable to have them replaced with clipboard content.": "變數將替換為剪貼簿內容。",
	"Version": "版本",
	"Warning: If you update or change your embedding model, you will need to re-import all documents.": "",
	"Web": "網頁",
	"Web Params": "",
	"Webhook URL": "",
	"WebUI Add-ons": "WebUI 擴充套件",
	"WebUI Settings": "WebUI 設定",
	"WebUI will make requests to": "WebUI 將會存取",
	"What’s New in": "全新內容",
	"When history is turned off, new chats on this browser won't appear in your history on any of your devices.": "當歷史被關閉時，這個瀏覽器上的新聊天將不會出現在任何裝置的歷史記錄中。",
	"Whisper (Local)": "Whisper（本機）",
	"Write a prompt suggestion (e.g. Who are you?)": "寫一個提示詞建議（例如：你是誰？）",
	"Write a summary in 50 words that summarizes [topic or keyword].": "寫一個 50 字的摘要來概括 [主題或關鍵詞]。",
	"You": "你",
	"You have no archived conversations.": "",
	"You have shared this chat": "",
	"You're a helpful assistant.": "你是一位善於協助他人的助手。",
	"You're now logged in.": "已登入。",
	"Youtube": ""
}<|MERGE_RESOLUTION|>--- conflicted
+++ resolved
@@ -387,12 +387,8 @@
 	"Sign Out": "登出",
 	"Sign up": "註冊",
 	"Signing in": "",
-<<<<<<< HEAD
+  "Source": "",
 	"Speech recognition error: {{error}}": "語音識別錯誤：{{error}}",
-=======
-	"Source": "",
-	"Speech recognition error: {{error}}": "語音識別錯誤: {{error}}",
->>>>>>> 876853f2
 	"Speech-to-Text Engine": "語音轉文字引擎",
 	"SpeechRecognition API is not supported in this browser.": "此瀏覽器不支持 SpeechRecognition API。",
 	"Stop Sequence": "停止序列",
