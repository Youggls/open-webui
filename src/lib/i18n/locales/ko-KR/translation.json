{
	"'s', 'm', 'h', 'd', 'w' or '-1' for no expiration.": "'s', 'm', 'h', 'd', 'w' 또는 만료 없음 '-1'",
	"(Beta)": "(Beta)",
	"(e.g. `sh webui.sh --api`)": "(예: `sh webui.sh --api`)",
	"(latest)": "(latest)",
	"{{modelName}} is thinking...": "{{modelName}} 이(가) 생각중입니다....",
	"{{user}}'s Chats": "",
	"{{webUIName}} Backend Required": "{{webUIName}} 백엔드가 필요합니다.",
	"A task model is used when performing tasks such as generating titles for chats and web search queries": "",
	"a user": "사용자",
	"About": "소개",
	"Account": "계정",
	"Accurate information": "",
	"Add a model": "모델 추가",
	"Add a model tag name": "모델 태그명 추가",
	"Add a short description about what this modelfile does": "이 모델파일이 하는 일에 대한 간단한 설명 추가",
	"Add a short title for this prompt": "이 프롬프트에 대한 간단한 제목 추가",
	"Add a tag": "태그 추가",
	"Add custom prompt": "",
	"Add Docs": "문서 추가",
	"Add Files": "파일 추가",
	"Add message": "메시지 추가",
	"Add Model": "",
	"Add Tags": "태그들 추가",
	"Add User": "",
	"Adjusting these settings will apply changes universally to all users.": "이 설정을 조정하면 모든 사용자에게 적용됩니다.",
	"admin": "관리자",
	"Admin Panel": "관리자 패널",
	"Admin Settings": "관리자 설정",
	"Advanced Parameters": "고급 매개변수",
	"all": "모두",
	"All Documents": "",
	"All Users": "모든 사용자",
	"Allow": "허용",
	"Allow Chat Deletion": "채팅 삭제 허용",
	"alphanumeric characters and hyphens": "영문자,숫자 및 하이픈",
	"Already have an account?": "이미 계정이 있으신가요?",
	"an assistant": "어시스턴트",
	"and": "그리고",
	"and create a new shared link.": "",
	"API Base URL": "API 기본 URL",
	"API Key": "API키",
	"API Key created.": "",
	"API keys": "",
	"API RPM": "API RPM",
	"April": "",
	"Archive": "",
	"Archived Chats": "채팅 기록 아카이브",
	"are allowed - Activate this command by typing": "허용됩니다 - 이 명령을 활성화하려면 입력하세요.",
	"Are you sure?": "확실합니까?",
	"Attach file": "",
	"Attention to detail": "",
	"Audio": "오디오",
	"August": "",
	"Auto-playback response": "응답 자동 재생",
	"Auto-send input after 3 sec.": "3초 후 입력 자동 전송",
	"AUTOMATIC1111 Base URL": "AUTOMATIC1111 Base URL",
	"AUTOMATIC1111 Base URL is required.": "AUTOMATIC1111 Base URL이 필요합니다.",
	"available!": "사용 가능!",
	"Back": "뒤로가기",
	"Bad Response": "",
	"before": "",
	"Being lazy": "",
	"Builder Mode": "빌더 모드",
	"Bypass SSL verification for Websites": "",
	"Cancel": "취소",
	"Categories": "분류",
	"Change Password": "비밀번호 변경",
	"Chat": "채팅",
	"Chat History": "채팅 기록",
	"Chat History is off for this browser.": "이 브라우저에서 채팅 기록이 꺼져 있습니다.",
	"Chats": "채팅",
	"Check Again": "다시 확인",
	"Check for updates": "업데이트 확인",
	"Checking for updates...": "업데이트 확인중...",
	"Choose a model before saving...": "저장하기 전에 모델을 선택하세요...",
	"Chunk Overlap": "Chunk Overlap",
	"Chunk Params": "Chunk Params",
	"Chunk Size": "Chunk Size",
	"Citation": "인용",
	"Click here for help.": "도움말을 보려면 여기를 클릭하세요.",
	"Click here to": "",
	"Click here to check other modelfiles.": "다른 모델파일을 확인하려면 여기를 클릭하세요.",
	"Click here to select": "선택하려면 여기를 클릭하세요.",
	"Click here to select a csv file.": "",
	"Click here to select documents.": "문서를 선택하려면 여기를 클릭하세요.",
	"click here.": "여기를 클릭하세요.",
	"Click on the user role button to change a user's role.": "사용자 역할 버튼을 클릭하여 사용자의 역할을 변경하세요.",
	"Close": "닫기",
	"Collection": "컬렉션",
	"ComfyUI": "",
	"ComfyUI Base URL": "",
	"ComfyUI Base URL is required.": "",
	"Command": "명령",
	"Confirm Password": "비밀번호 확인",
	"Connections": "연결",
	"Content": "내용",
	"Context Length": "내용 길이",
	"Continue Response": "",
	"Conversation Mode": "대화 모드",
	"Copied shared chat URL to clipboard!": "",
	"Copy": "",
	"Copy last code block": "마지막 코드 블록 복사",
	"Copy last response": "마지막 응답 복사",
	"Copy Link": "",
	"Copying to clipboard was successful!": "클립보드에 복사되었습니다!",
	"Create a concise, 3-5 word phrase as a header for the following query, strictly adhering to the 3-5 word limit and avoiding the use of the word 'title':": "다음 질문에 대한 제목으로 간결한 3-5 단어 문구를 만드되 3-5 단어 제한을 엄격히 준수하고 'title' 단어 사용을 피하세요:",
	"Create a modelfile": "모델파일 만들기",
	"Create Account": "계정 만들기",
	"Create new key": "",
	"Create new secret key": "",
	"Created at": "생성일",
	"Created At": "",
	"Current Model": "현재 모델",
	"Current Password": "현재 비밀번호",
	"Custom": "사용자 정의",
	"Customize Ollama models for a specific purpose": "특정 목적으로 Ollama 모델 사용자 정의",
	"Dark": "어두운",
	"Dashboard": "",
	"Database": "데이터베이스",
	"DD/MM/YYYY HH:mm": "DD/MM/YYYY HH:mm",
	"December": "",
	"Default": "기본값",
	"Default (Automatic1111)": "기본값 (Automatic1111)",
	"Default (SentenceTransformers)": "",
	"Default (Web API)": "기본값 (Web API)",
	"Default model updated": "기본 모델이 업데이트되었습니다.",
	"Default Prompt Suggestions": "기본 프롬프트 제안",
	"Default User Role": "기본 사용자 역할",
	"delete": "삭제",
	"Delete": "",
	"Delete a model": "모델 삭제",
	"Delete chat": "채팅 삭제",
	"Delete Chat": "",
	"Delete Chats": "채팅들 삭제",
	"delete this link": "",
	"Delete User": "",
	"Deleted {{deleteModelTag}}": "{{deleteModelTag}} 삭제됨",
	"Deleted {{tagName}}": "",
	"Description": "설명",
	"Didn't fully follow instructions": "",
	"Disabled": "비활성화",
	"Discover a modelfile": "모델파일 검색",
	"Discover a prompt": "프롬프트 검색",
	"Discover, download, and explore custom prompts": "사용자 정의 프롬프트 검색, 다운로드 및 탐색",
	"Discover, download, and explore model presets": "모델 사전 설정 검색, 다운로드 및 탐색",
	"Display the username instead of You in the Chat": "채팅에서 'You' 대신 사용자 이름 표시",
	"Document": "문서",
	"Document Settings": "문서 설정",
	"Documents": "문서들",
	"does not make any external connections, and your data stays securely on your locally hosted server.": "어떠한 외부 연결도 하지 않으며, 데이터는 로컬에서 호스팅되는 서버에 안전하게 유지됩니다.",
	"Don't Allow": "허용 안 함",
	"Don't have an account?": "계정이 없으신가요?",
	"Don't like the style": "",
	"Download": "",
	"Download canceled": "",
	"Download Database": "데이터베이스 다운로드",
	"Drop any files here to add to the conversation": "대화에 추가할 파일을 여기에 드롭하세요.",
	"e.g. '30s','10m'. Valid time units are 's', 'm', 'h'.": "예: '30s','10m'. 유효한 시간 단위는 's', 'm', 'h'입니다.",
	"Edit": "",
	"Edit Doc": "문서 편집",
	"Edit User": "사용자 편집",
	"Email": "이메일",
	"Embedding Model": "",
	"Embedding Model Engine": "",
	"Embedding model set to \"{{embedding_model}}\"": "",
	"Enable Chat History": "채팅 기록 활성화",
	"Enable New Sign Ups": "새 회원가입 활성화",
	"Enabled": "활성화",
	"Ensure your CSV file includes 4 columns in this order: Name, Email, Password, Role.": "",
	"Enter {{role}} message here": "여기에 {{role}} 메시지 입력",
	"Enter Chunk Overlap": "청크 오버랩 입력",
	"Enter Chunk Size": "청크 크기 입력",
	"Enter Image Size (e.g. 512x512)": "이미지 크기 입력(예: 512x512)",
	"Enter language codes": "",
	"Enter LiteLLM API Base URL (litellm_params.api_base)": "LiteLLM API 기본 URL 입력(litellm_params.api_base)",
	"Enter LiteLLM API Key (litellm_params.api_key)": "LiteLLM API 키 입력(litellm_params.api_key)",
	"Enter LiteLLM API RPM (litellm_params.rpm)": "LiteLLM API RPM 입력(litellm_params.rpm)",
	"Enter LiteLLM Model (litellm_params.model)": "LiteLLM 모델 입력(litellm_params.model)",
	"Enter Max Tokens (litellm_params.max_tokens)": "최대 토큰 수 입력(litellm_params.max_tokens)",
	"Enter model tag (e.g. {{modelTag}})": "모델 태그 입력(예: {{modelTag}})",
	"Enter Number of Steps (e.g. 50)": "단계 수 입력(예: 50)",
	"Enter Score": "",
	"Enter stop sequence": "중지 시퀀스 입력",
	"Enter Top K": "Top K 입력",
	"Enter URL (e.g. http://127.0.0.1:7860/)": "URL 입력(예: http://127.0.0.1:7860/)",
	"Enter URL (e.g. http://localhost:11434)": "",
	"Enter Your Email": "이메일 입력",
	"Enter Your Full Name": "전체 이름 입력",
	"Enter Your Password": "비밀번호 입력",
	"Enter Your Role": "",
	"Experimental": "실험적",
	"Export All Chats (All Users)": "모든 채팅 내보내기 (모든 사용자)",
	"Export Chats": "채팅 내보내기",
	"Export Documents Mapping": "문서 매핑 내보내기",
	"Export Modelfiles": "모델파일 내보내기",
	"Export Prompts": "프롬프트 내보내기",
	"Failed to create API Key.": "",
	"Failed to read clipboard contents": "클립보드 내용을 읽는 데 실패했습니다.",
	"February": "",
	"Feel free to add specific details": "",
	"File Mode": "파일 모드",
	"File not found.": "파일을 찾을 수 없습니다.",
	"Fingerprint spoofing detected: Unable to use initials as avatar. Defaulting to default profile image.": "",
	"Fluidly stream large external response chunks": "대규모 외부 응답 청크를 유동적으로 스트리밍",
	"Focus chat input": "채팅 입력 포커스",
	"Followed instructions perfectly": "",
	"Format your variables using square brackets like this:": "이렇게 대괄호를 사용하여 변수를 형식화하세요:",
	"From (Base Model)": "출처(기본 모델)",
	"Full Screen Mode": "전체 화면 모드",
	"General": "일반",
	"General Settings": "일반 설정",
	"Generating search query": "",
	"Generation Info": "",
	"Good Response": "",
	"has no conversations.": "",
	"Hello, {{name}}": "안녕하세요, {{name}}",
	"Help": "",
	"Hide": "숨기기",
	"Hide Additional Params": "추가 매개변수 숨기기",
	"How can I help you today?": "오늘 어떻게 도와드릴까요?",
	"Hybrid Search": "",
	"Image Generation (Experimental)": "이미지 생성(실험적)",
	"Image Generation Engine": "이미지 생성 엔진",
	"Image Settings": "이미지 설정",
	"Images": "이미지",
	"Import Chats": "채팅 가져오기",
	"Import Documents Mapping": "문서 매핑 가져오기",
	"Import Modelfiles": "모델파일 가져오기",
	"Import Prompts": "프롬프트 가져오기",
	"Include `--api` flag when running stable-diffusion-webui": "",
	"Input commands": "",
	"Interface": "인터페이스",
	"Invalid Tag": "",
	"January": "",
	"join our Discord for help.": "도움말을 보려면 Discord에 가입하세요.",
	"JSON": "JSON",
	"July": "",
	"June": "",
	"JWT Expiration": "JWT 만료",
	"JWT Token": "JWT 토큰",
	"Keep Alive": "계속 유지하기",
	"Keyboard shortcuts": "키보드 단축키",
	"Language": "언어",
	"Last Active": "",
	"Light": "밝음",
	"Listening...": "청취 중...",
	"LLMs can make mistakes. Verify important information.": "LLM은 실수를 할 수 있습니다. 중요한 정보를 확인하세요.",
	"Made by OpenWebUI Community": "OpenWebUI 커뮤니티에서 제작",
	"Make sure to enclose them with": "다음으로 묶는 것을 잊지 마세요:",
	"Manage LiteLLM Models": "LiteLLM 모델 관리",
	"Manage Models": "모델 관리",
	"Manage Ollama Models": "Ollama 모델 관리",
	"March": "",
	"Max Tokens": "최대 토큰 수",
	"Maximum of 3 models can be downloaded simultaneously. Please try again later.": "최대 3개의 모델을 동시에 다운로드할 수 있습니다. 나중에 다시 시도하세요.",
	"May": "",
	"Messages you send after creating your link won't be shared. Users with the URL will beable to view the shared chat.": "",
	"Minimum Score": "",
	"Mirostat": "Mirostat",
	"Mirostat Eta": "Mirostat Eta",
	"Mirostat Tau": "Mirostat Tau",
	"MMMM DD, YYYY": "",
	"MMMM DD, YYYY HH:mm": "",
	"Model '{{modelName}}' has been successfully downloaded.": "모델 '{{modelName}}'이(가) 성공적으로 다운로드되었습니다.",
	"Model '{{modelTag}}' is already in queue for downloading.": "모델 '{{modelTag}}'이(가) 이미 다운로드 대기열에 있습니다.",
	"Model {{modelId}} not found": "모델 {{modelId}}를 찾을 수 없습니다.",
	"Model {{modelName}} already exists.": "모델 {{modelName}}이(가) 이미 존재합니다.",
	"Model filesystem path detected. Model shortname is required for update, cannot continue.": "",
	"Model Name": "모델 이름",
	"Model not selected": "모델이 선택되지 않았습니다.",
	"Model Tag Name": "모델 태그 이름",
	"Model Whitelisting": "모델 허용 목록",
	"Model(s) Whitelisted": "허용된 모델",
	"Modelfile": "모델파일",
	"Modelfile Advanced Settings": "모델파일 고급 설정",
	"Modelfile Content": "모델파일 내용",
	"Modelfiles": "모델파일",
	"Models": "모델",
	"More": "",
	"My Documents": "내 문서",
	"My Modelfiles": "내 모델파일",
	"My Prompts": "내 프롬프트",
	"Name": "이름",
	"Name Tag": "이름 태그",
	"Name your modelfile": "모델파일 이름 지정",
	"New Chat": "새 채팅",
	"New Password": "새 비밀번호",
	"No results found": "",
<<<<<<< HEAD
	"No search query generated": "",
	"No search results found": "",
	"No source available": "",
=======
	"No source available": "사용 가능한 소스 없음",
>>>>>>> 233dcb2d
	"Not factually correct": "",
	"Not sure what to add?": "추가할 것이 궁금하세요?",
	"Not sure what to write? Switch to": "무엇을 쓸지 모르겠나요? 전환하세요.",
	"Note: If you set a minimum score, the search will only return documents with a score greater than or equal to the minimum score.": "",
	"Notifications": "알림",
	"November": "",
	"October": "",
	"Off": "끄기",
	"Okay, Let's Go!": "그렇습니다, 시작합시다!",
	"OLED Dark": "",
	"Ollama": "",
	"Ollama Base URL": "Ollama 기본 URL",
	"Ollama Version": "Ollama 버전",
	"On": "켜기",
	"Only": "오직",
	"Only alphanumeric characters and hyphens are allowed in the command string.": "명령어 문자열에는 영문자, 숫자 및 하이픈만 허용됩니다.",
	"Oops! Hold tight! Your files are still in the processing oven. We're cooking them up to perfection. Please be patient and we'll let you know once they're ready.": "이런! 잠시만 기다려 주세요! 파일이 아직 처리 중입니다. 완벽하게 준비하고 있습니다. 잠시만 기다려주시면 준비가 되면 알려드리겠습니다.",
	"Oops! Looks like the URL is invalid. Please double-check and try again.": "이런! URL이 잘못된 것 같습니다. 다시 한번 확인하고 다시 시도해주세요.",
	"Oops! You're using an unsupported method (frontend only). Please serve the WebUI from the backend.": "이런! 지원되지 않는 방식(프론트엔드 전용)을 사용하고 계십니다. 백엔드에서 WebUI를 제공해주세요.",
	"Open": "열기",
	"Open AI": "Open AI",
	"Open AI (Dall-E)": "OpenAI (Dall-E)",
	"Open new chat": "새 채팅 열기",
	"OpenAI": "",
	"OpenAI API": "OpenAI API",
	"OpenAI API Config": "",
	"OpenAI API Key is required.": "OpenAI API 키가 필요합니다.",
	"OpenAI URL/Key required.": "",
	"or": "또는",
	"Other": "",
	"Overview": "",
	"Parameters": "매개변수",
	"Password": "비밀번호",
	"PDF document (.pdf)": "",
	"PDF Extract Images (OCR)": "PDF에서 이미지 추출 (OCR)",
	"pending": "보류 중",
	"Permission denied when accessing microphone: {{error}}": "마이크 액세스가 거부되었습니다: {{error}}",
	"Plain text (.txt)": "",
	"Playground": "놀이터",
	"Positive attitude": "",
	"Previous 30 days": "",
	"Previous 7 days": "",
	"Profile Image": "",
	"Prompt": "",
	"Prompt (e.g. Tell me a fun fact about the Roman Empire)": "",
	"Prompt Content": "프롬프트 내용",
	"Prompt suggestions": "프롬프트 제안",
	"Prompts": "프롬프트",
	"Pull \"{{searchValue}}\" from Ollama.com": "",
	"Pull a model from Ollama.com": "Ollama.com에서 모델 가져오기",
	"Pull Progress": "가져오기 진행 상황",
	"Query Params": "쿼리 매개변수",
	"RAG Template": "RAG 템플릿",
	"Raw Format": "Raw 형식",
	"Read Aloud": "",
	"Record voice": "음성 녹음",
	"Redirecting you to OpenWebUI Community": "OpenWebUI 커뮤니티로 리디렉션하는 중",
	"Refused when it shouldn't have": "",
	"Regenerate": "",
	"Release Notes": "릴리스 노트",
	"Remove": "",
	"Remove Model": "",
	"Rename": "",
	"Repeat Last N": "마지막 N 반복",
	"Repeat Penalty": "반복 패널티",
	"Request Mode": "요청 모드",
	"Reranking Model": "",
	"Reranking model disabled": "",
	"Reranking model set to \"{{reranking_model}}\"": "",
	"Reset Vector Storage": "벡터 스토리지 초기화",
	"Response AutoCopy to Clipboard": "응답 자동 클립보드 복사",
	"Role": "역할",
	"Rosé Pine": "로제 파인",
	"Rosé Pine Dawn": "로제 파인 던",
	"Save": "저장",
	"Save & Create": "저장 및 생성",
	"Save & Submit": "저장 및 제출",
	"Save & Update": "저장 및 업데이트",
	"Saving chat logs directly to your browser's storage is no longer supported. Please take a moment to download and delete your chat logs by clicking the button below. Don't worry, you can easily re-import your chat logs to the backend through": "브라우저의 저장소에 채팅 로그를 직접 저장하는 것은 더 이상 지원되지 않습니다. 아래 버튼을 클릭하여 채팅 로그를 다운로드하고 삭제하세요. 걱정 마세요. 백엔드를 통해 채팅 로그를 쉽게 다시 가져올 수 있습니다.",
	"Scan": "스캔",
	"Scan complete!": "스캔 완료!",
	"Scan for documents from {{path}}": "{{path}}에서 문서 스캔",
	"Search": "검색",
	"Search a model": "",
	"Search Documents": "문서 검색",
	"Search Prompts": "프롬프트 검색",
	"Search Results": "",
	"Searching the web for '{{searchQuery}}'": "",
	"See readme.md for instructions": "설명은 readme.md를 참조하세요.",
	"See what's new": "새로운 기능 보기",
	"Seed": "시드",
	"Select a mode": "모드 선택",
	"Select a model": "모델 선택",
	"Select an Ollama instance": "Ollama 인스턴스 선택",
	"Select model": "",
	"Send a Message": "메시지 보내기",
	"Send message": "메시지 보내기",
	"September": "",
	"Server connection verified": "서버 연결 확인됨",
	"Set as default": "기본값으로 설정",
	"Set Default Model": "기본 모델 설정",
	"Set embedding model (e.g. {{model}})": "",
	"Set Image Size": "이미지 크기 설정",
	"Set Model": "모델 설정",
	"Set reranking model (e.g. {{model}})": "",
	"Set Steps": "단계 설정",
	"Set Task Model": "",
	"Set Voice": "음성 설정",
	"Settings": "설정",
	"Settings saved successfully!": "설정이 성공적으로 저장되었습니다!",
	"Share": "",
	"Share Chat": "",
	"Share to OpenWebUI Community": "OpenWebUI 커뮤니티에 공유",
	"short-summary": "간단한 요약",
	"Show": "보이기",
	"Show Additional Params": "추가 매개변수 보기",
	"Show shortcuts": "단축키 보기",
	"Showcased creativity": "",
	"sidebar": "사이드바",
	"Sign in": "로그인",
	"Sign Out": "로그아웃",
	"Sign up": "가입",
	"Signing in": "",
	"Source": "출처",
	"Speech recognition error: {{error}}": "음성 인식 오류: {{error}}",
	"Speech-to-Text Engine": "음성-텍스트 엔진",
	"SpeechRecognition API is not supported in this browser.": "이 브라우저에서는 SpeechRecognition API를 지원하지 않습니다.",
	"Stop Sequence": "중지 시퀀스",
	"STT Settings": "STT 설정",
	"Submit": "제출",
	"Subtitle (e.g. about the Roman Empire)": "",
	"Success": "성공",
	"Successfully updated.": "성공적으로 업데이트되었습니다.",
	"Suggested": "",
	"Sync All": "모두 동기화",
	"System": "시스템",
	"System Prompt": "시스템 프롬프트",
	"Tags": "Tags",
	"Tell us more:": "",
	"Temperature": "Temperature",
	"Template": "Template",
	"Text Completion": "텍스트 완성",
	"Text-to-Speech Engine": "텍스트-음성 엔진",
	"Tfs Z": "Tfs Z",
	"Thanks for your feedback!": "",
	"The score should be a value between 0.0 (0%) and 1.0 (100%).": "",
	"Theme": "테마",
	"This ensures that your valuable conversations are securely saved to your backend database. Thank you!": "이렇게 하면 소중한 대화 내용이 백엔드 데이터베이스에 안전하게 저장됩니다. 감사합니다!",
	"This setting does not sync across browsers or devices.": "이 설정은 브라우저 또는 장치 간에 동기화되지 않습니다.",
	"Thorough explanation": "",
	"Tip: Update multiple variable slots consecutively by pressing the tab key in the chat input after each replacement.": "팁: 각 대체 후 채팅 입력에서 탭 키를 눌러 여러 개의 변수 슬롯을 연속적으로 업데이트하세요.",
	"Title": "제목",
	"Title (e.g. Tell me a fun fact)": "",
	"Title Auto-Generation": "제목 자동 생성",
	"Title cannot be an empty string.": "",
	"Title Generation Prompt": "제목 생성 프롬프트",
	"to": "~까지",
	"To access the available model names for downloading,": "다운로드 가능한 모델명을 확인하려면,",
	"To access the GGUF models available for downloading,": "다운로드 가능한 GGUF 모델을 확인하려면,",
	"to chat input.": "채팅 입력으로.",
	"Today": "",
	"Toggle settings": "설정 전환",
	"Toggle sidebar": "사이드바 전환",
	"Top K": "Top K",
	"Top P": "Top P",
	"Trouble accessing Ollama?": "Ollama에 접근하는 데 문제가 있나요?",
	"TTS Settings": "TTS 설정",
	"Type Hugging Face Resolve (Download) URL": "Hugging Face Resolve (다운로드) URL 입력",
	"Uh-oh! There was an issue connecting to {{provider}}.": "앗! {{provider}}에 연결하는 데 문제가 있었습니다.",
	"Unknown File Type '{{file_type}}', but accepting and treating as plain text": "알 수 없는 파일 유형 '{{file_type}}', 하지만 일반 텍스트로 허용하고 처리합니다.",
	"Update and Copy Link": "",
	"Update password": "비밀번호 업데이트",
	"Upload a GGUF model": "GGUF 모델 업로드",
	"Upload files": "파일 업로드",
	"Upload Progress": "업로드 진행 상황",
	"URL Mode": "URL 모드",
	"Use '#' in the prompt input to load and select your documents.": "프롬프트 입력에서 '#'를 사용하여 문서를 로드하고 선택하세요.",
	"Use Gravatar": "Gravatar 사용",
	"Use Initials": "",
	"user": "사용자",
	"User Permissions": "사용자 권한",
	"Users": "사용자",
	"Utilize": "활용",
	"Valid time units:": "유효한 시간 단위:",
	"variable": "변수",
	"variable to have them replaced with clipboard content.": "변수를 사용하여 클립보드 내용으로 바꾸세요.",
	"Version": "버전",
	"Warning: If you update or change your embedding model, you will need to re-import all documents.": "",
	"Web": "웹",
	"Web Loader Settings": "",
	"Web Params": "",
	"Web Search Disabled": "",
	"Web Search Enabled": "",
	"Webhook URL": "",
	"WebUI Add-ons": "WebUI 애드온",
	"WebUI Settings": "WebUI 설정",
	"WebUI will make requests to": "WebUI가 요청할 대상:",
	"What’s New in": "",
	"When history is turned off, new chats on this browser won't appear in your history on any of your devices.": "기록 기능이 꺼져 있으면 이 브라우저의 새 채팅이 다른 장치의 채팅 기록에 나타나지 않습니다.",
	"Whisper (Local)": "위스퍼 (Local)",
	"Write a prompt suggestion (e.g. Who are you?)": "프롬프트 제안 작성 (예: 당신은 누구인가요?)",
	"Write a summary in 50 words that summarizes [topic or keyword].": "[주제 또는 키워드]에 대한 50단어 요약문 작성.",
	"Yesterday": "",
	"You": "당신",
	"You have no archived conversations.": "",
	"You have shared this chat": "",
	"You're a helpful assistant.": "당신은 유용한 어시스턴트입니다.",
	"You're now logged in.": "로그인되었습니다.",
	"Youtube": "",
	"Youtube Loader Settings": ""
}<|MERGE_RESOLUTION|>--- conflicted
+++ resolved
@@ -287,13 +287,9 @@
 	"New Chat": "새 채팅",
 	"New Password": "새 비밀번호",
 	"No results found": "",
-<<<<<<< HEAD
 	"No search query generated": "",
 	"No search results found": "",
-	"No source available": "",
-=======
 	"No source available": "사용 가능한 소스 없음",
->>>>>>> 233dcb2d
 	"Not factually correct": "",
 	"Not sure what to add?": "추가할 것이 궁금하세요?",
 	"Not sure what to write? Switch to": "무엇을 쓸지 모르겠나요? 전환하세요.",
